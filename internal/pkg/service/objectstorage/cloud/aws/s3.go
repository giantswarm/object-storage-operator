--- conflicted
+++ resolved
@@ -71,17 +71,13 @@
 		return err
 	}
 
-<<<<<<< HEAD
 	// Set the bucket policy (enforce encryption in transit)
 	err = s.setBucketPolicy(ctx, bucket)
 	if err != nil {
 		return err
 	}
 
-	err = s.setTags(ctx, bucket, additionalTags)
-=======
 	err = s.setTags(ctx, bucket)
->>>>>>> 4fc309a4
 	return err
 }
 
