--- conflicted
+++ resolved
@@ -69,7 +69,6 @@
 	}
 	var objectStorageService objectstorage.ObjectStorageService
 	var accessRoleService objectstorage.AccessRoleService
-<<<<<<< HEAD
 	objectStorageService, err = r.NewObjectStorageService(ctx, logger, cluster)
 	if err != nil {
 		return ctrl.Result{}, errors.WithStack(err)
@@ -77,38 +76,6 @@
 	accessRoleService, err = r.NewAccessRoleService(ctx, logger, cluster)
 	if err != nil {
 		return ctrl.Result{}, errors.WithStack(err)
-=======
-	var additionalTags map[string]string
-	switch r.ManagementCluster.Provider {
-	case "capa":
-		cluster, err := r.getCluster(ctx)
-		if err != nil {
-			logger.Error(err, "Missing management cluster AWSCluster CR")
-			return ctrl.Result{}, errors.WithStack(err)
-		}
-
-		roleArn, err := r.getRoleArn(ctx, cluster)
-		if err != nil {
-			return ctrl.Result{}, errors.WithStack(err)
-		}
-
-		additionalTags, err = r.getClusterAdditionalTags(ctx, cluster)
-		if err != nil {
-			return ctrl.Result{}, errors.WithStack(err)
-		}
-
-		objectStorageService, err = r.ObjectStorageServiceFactory.NewS3Service(ctx, logger, roleArn, r.ManagementCluster)
-		if err != nil {
-			return ctrl.Result{}, errors.WithStack(err)
-		}
-
-		accessRoleService, err = r.ObjectStorageServiceFactory.NewIAMService(ctx, logger, roleArn, r.ManagementCluster)
-		if err != nil {
-			return ctrl.Result{}, errors.WithStack(err)
-		}
-	default:
-		return ctrl.Result{}, errors.New(fmt.Sprintf("unsupported provider %s", r.ManagementCluster.Provider))
->>>>>>> 30931da4
 	}
 
 	// Handle deleted clusters
@@ -117,7 +84,7 @@
 	}
 
 	// Handle non-deleted clusters
-	return r.reconcileNormal(ctx, objectStorageService, accessRoleService, bucket, additionalTags)
+	return r.reconcileNormal(ctx, objectStorageService, accessRoleService, bucket, cluster.GetTags())
 }
 
 // reconcileCreate creates the s3 bucket.
@@ -217,77 +184,4 @@
 	return ctrl.NewControllerManagedBy(mgr).
 		For(&v1alpha1.Bucket{}).
 		Complete(r)
-<<<<<<< HEAD
-=======
-}
-
-func (r BucketReconciler) getCluster(ctx context.Context) (*unstructured.Unstructured, error) {
-	cluster := &unstructured.Unstructured{}
-	cluster.SetGroupVersionKind(schema.GroupVersionKind{
-		Group:   "infrastructure.cluster.x-k8s.io",
-		Kind:    "AWSCluster",
-		Version: "v1beta2",
-	})
-
-	err := r.Client.Get(ctx, client.ObjectKey{
-		Name:      r.ManagementCluster.Name,
-		Namespace: r.ManagementCluster.Namespace,
-	}, cluster)
-	return cluster, errors.WithStack(err)
-}
-
-func (r BucketReconciler) getClusterAdditionalTags(ctx context.Context, cluster *unstructured.Unstructured) (map[string]string, error) {
-	logger := log.FromContext(ctx)
-
-	clusterTags, found, err := unstructured.NestedStringMap(cluster.Object, "spec", "additionalTags")
-	if err != nil {
-		logger.Error(err, "additional tags are not a map")
-		return map[string]string{}, errors.WithStack(err)
-	}
-	if !found || len(clusterTags) == 0 {
-		logger.Info("No cluster tags found")
-		return map[string]string{}, nil
-	}
-	return clusterTags, nil
-}
-
-func (r BucketReconciler) getRoleArn(ctx context.Context, cluster *unstructured.Unstructured) (string, error) {
-	logger := log.FromContext(ctx)
-
-	clusterIdentityName, found, err := unstructured.NestedString(cluster.Object, "spec", "identityRef", "name")
-	if err != nil {
-		logger.Error(err, "Identity name is not a string")
-		return "", errors.WithStack(err)
-	}
-	if !found || clusterIdentityName == "" {
-		logger.Info("Missing identity, skipping")
-		return "", errors.New("missing management cluster identify")
-	}
-
-	clusterIdentity := &unstructured.Unstructured{}
-	clusterIdentity.SetGroupVersionKind(schema.GroupVersionKind{
-		Group:   "infrastructure.cluster.x-k8s.io",
-		Kind:    "AWSClusterRoleIdentity",
-		Version: "v1beta2",
-	})
-
-	err = r.Client.Get(ctx, client.ObjectKey{
-		Name:      clusterIdentityName,
-		Namespace: cluster.GetNamespace(),
-	}, clusterIdentity)
-	if err != nil {
-		logger.Error(err, "Missing management cluster identity AWSClusterRoleIdentity CR")
-		return "", errors.WithStack(err)
-	}
-
-	roleArn, found, err := unstructured.NestedString(clusterIdentity.Object, "spec", "roleARN")
-	if err != nil {
-		logger.Error(err, "Role arn is not a string")
-		return "", errors.WithStack(err)
-	}
-	if !found {
-		return "", errors.New("missing role arn")
-	}
-	return roleArn, nil
->>>>>>> 30931da4
 }