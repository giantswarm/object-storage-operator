/*
Copyright 2023.

Licensed under the Apache License, Version 2.0 (the "License");
you may not use this file except in compliance with the License.
You may obtain a copy of the License at

    http://www.apache.org/licenses/LICENSE-2.0

Unless required by applicable law or agreed to in writing, software
distributed under the License is distributed on an "AS IS" BASIS,
WITHOUT WARRANTIES OR CONDITIONS OF ANY KIND, either express or implied.
See the License for the specific language governing permissions and
limitations under the License.
*/

package controller

import (
	"context"

	"github.com/pkg/errors"
	ctrl "sigs.k8s.io/controller-runtime"
	"sigs.k8s.io/controller-runtime/pkg/client"
	"sigs.k8s.io/controller-runtime/pkg/controller/controllerutil"
	"sigs.k8s.io/controller-runtime/pkg/log"

	"github.com/giantswarm/object-storage-operator/api/v1alpha1"
	"github.com/giantswarm/object-storage-operator/internal/pkg/cluster"
	"github.com/giantswarm/object-storage-operator/internal/pkg/flags"
	"github.com/giantswarm/object-storage-operator/internal/pkg/service/objectstorage"
	cloudazure "github.com/giantswarm/object-storage-operator/internal/pkg/service/objectstorage/cloud/azure"
)

// BucketReconciler reconciles a Bucket object
type BucketReconciler struct {
	client.Client
	cluster.ClusterGetter
	objectstorage.ObjectStorageServiceFactory
	flags.ManagementCluster
}

var kindCluster = map[string]string{
	"capa": "AWSCluster",
	"capz": "AzureCluster",
}

var versionAPICluster = map[string]string{
	"capa": "v1beta2",
	"capz": "v1beta1",
}

var kindClusterIdentity = map[string]string{
	"capa": "AWSClusterRoleIdentity",
	"capz": "AZureClusterRoleIdentity",
}

var versionAPIClusterIdentity = map[string]string{
	"capa": "v1beta2",
	"capz": "v1beta1",
}

//+kubebuilder:rbac:groups=objectstorage.giantswarm.io,resources=buckets,verbs=get;list;watch;create;update;patch;delete
//+kubebuilder:rbac:groups=objectstorage.giantswarm.io,resources=buckets/status,verbs=get;update;patch
//+kubebuilder:rbac:groups=objectstorage.giantswarm.io,resources=buckets/finalizers,verbs=update

// Reconcile is part of the main kubernetes reconciliation loop which aims to
// move the current state of the bucket closer to the desired state.
//
// For more details, check Reconcile and its Result here:
// - https://pkg.go.dev/sigs.k8s.io/controller-runtime@v0.16.0/pkg/reconcile
func (r BucketReconciler) Reconcile(ctx context.Context, req ctrl.Request) (ctrl.Result, error) {
	logger := log.FromContext(ctx)

	logger.Info("Started reconciling Bucket")
	defer logger.Info("Finished reconciling Bucket")

	bucket := &v1alpha1.Bucket{}
	err := r.Client.Get(ctx, req.NamespacedName, bucket)
	if err != nil {
		return ctrl.Result{}, errors.WithStack(client.IgnoreNotFound(err))
	}

	logger.WithValues("bucket", bucket.Spec.Name)

<<<<<<< HEAD
	// Create the correct service implementation based on the provider
	var objectStorageService objectstorage.ObjectStorageService
	var accessRoleService objectstorage.AccessRoleService
	switch r.ManagementCluster.Provider {
	case "capa":
		roleArn, err := r.getRoleArn(ctx)
		if err != nil {
			return ctrl.Result{}, errors.WithStack(err)
		}

		objectStorageService, err = r.ObjectStorageServiceFactory.NewS3Service(ctx, logger, roleArn, r.ManagementCluster)
		if err != nil {
			return ctrl.Result{}, errors.WithStack(err)
		}
		accessRoleService, err = r.ObjectStorageServiceFactory.NewIAMService(ctx, logger, roleArn, r.ManagementCluster)
		if err != nil {
			return ctrl.Result{}, errors.WithStack(err)
		}
	case "capz":
		logger.Info("YOUHOU TEST")
		azureCluster, err := r.getAzureCluster(ctx)
		if err != nil {
			return ctrl.Result{}, errors.WithStack(err)
		}
		objectStorageService, err = r.ObjectStorageServiceFactory.NewAzureStorageService(ctx, logger, r.Client, azureCluster)
		if err != nil {
			return ctrl.Result{}, errors.WithStack(err)
		}
		//TODO
	default:
		return ctrl.Result{}, errors.New(fmt.Sprintf("unsupported provider %s", r.ManagementCluster.Provider))
=======
	cluster, err := r.ClusterGetter.GetCluster(ctx)
	if err != nil {
		return ctrl.Result{}, errors.WithStack(err)
	}
	objectStorageService, err := r.NewObjectStorageService(ctx, logger, cluster)
	if err != nil {
		return ctrl.Result{}, errors.WithStack(err)
	}
	accessRoleService, err := r.NewAccessRoleService(ctx, logger, cluster)
	if err != nil {
		return ctrl.Result{}, errors.WithStack(err)
>>>>>>> 63074ff2
	}

	// Handle deleted clusters
	if !bucket.DeletionTimestamp.IsZero() {
		return ctrl.Result{}, r.reconcileDelete(ctx, objectStorageService, accessRoleService, bucket)
	}

	// Handle non-deleted clusters
	return r.reconcileNormal(ctx, objectStorageService, accessRoleService, bucket, cluster.GetTags())
}

// reconcileCreate creates the s3 bucket.
func (r BucketReconciler) reconcileNormal(ctx context.Context, objectStorageService objectstorage.ObjectStorageService, accessRoleService objectstorage.AccessRoleService, bucket *v1alpha1.Bucket, additionalTags map[string]string) (ctrl.Result, error) {
	logger := log.FromContext(ctx)

	originalBucket := bucket.DeepCopy()
	// If the Bucket doesn't have our finalizer, add it.
	if controllerutil.AddFinalizer(bucket, v1alpha1.BucketFinalizer) {
		// Register the finalizer immediately to avoid orphaning AWS resources on delete
		if err := r.Client.Patch(ctx, bucket, client.MergeFrom(originalBucket)); err != nil {
			return ctrl.Result{}, errors.WithStack(err)
		}
	}

	logger.Info("Checking if bucket exists")
	exists, err := objectStorageService.ExistsBucket(ctx, bucket)
	if err != nil {
		logger.Error(err, "Either you don't have access to the bucket or another error occurred")
		return ctrl.Result{}, errors.WithStack(err)
	} else if !exists {
		logger.Info("Bucket is available, creating")
		err = objectStorageService.CreateBucket(ctx, bucket)
		if err != nil {
			logger.Error(err, "Bucket could not be created")
			return ctrl.Result{}, errors.WithStack(err)
		}
	} else {
		logger.Info("Bucket exists and you already own it.")
	}

	logger.Info("Configuring bucket settings")
	// If expiration is not set, we remove all lifecycle rules
	err = objectStorageService.ConfigureBucket(ctx, bucket, additionalTags)
	if err != nil {
		logger.Error(err, "Bucket could not be configured")
		return ctrl.Result{}, errors.WithStack(err)
	}

	originalBucket = bucket.DeepCopy()
	bucket.Status = v1alpha1.BucketStatus{
		BucketID:    bucket.Spec.Name,
		BucketReady: true,
	}

	if err = r.Client.Status().Patch(ctx, bucket, client.MergeFrom(originalBucket)); err != nil {
		return ctrl.Result{}, errors.WithStack(err)
	}
	logger.Info("Bucket ready")

	if bucket.Spec.AccessRole != nil && bucket.Spec.AccessRole.RoleName != "" {
		logger.Info("Creating bucket access role")
		err = accessRoleService.ConfigureRole(ctx, bucket, additionalTags)
		if err != nil {
			return ctrl.Result{}, errors.WithStack(err)
		}
		logger.Info("Bucket access role created")
	}
	return ctrl.Result{}, nil
}

// reconcileDelete deletes the s3 bucket.
func (r BucketReconciler) reconcileDelete(ctx context.Context, objectStorageService objectstorage.ObjectStorageService, accessRoleService objectstorage.AccessRoleService, bucket *v1alpha1.Bucket) error {
	logger := log.FromContext(ctx)

	logger.Info("Checking if bucket exists")
	exists, err := objectStorageService.ExistsBucket(ctx, bucket)
	if err == nil && exists {
		logger.Info("Bucket exists, deleting")
		err = objectStorageService.DeleteBucket(ctx, bucket)
		if err != nil {
			logger.Error(err, "Bucket could not be deleted")
			return errors.WithStack(err)
		}
	}

	logger.Info("Bucket deleted")

	if bucket.Spec.AccessRole != nil && bucket.Spec.AccessRole.RoleName != "" {
		logger.Info("Deleting bucket access role")
		err = accessRoleService.DeleteRole(ctx, bucket)
		if err != nil {
			return errors.WithStack(err)
		}
		logger.Info("Bucket access role deleted")
	}

	originalBucket := bucket.DeepCopy()
	// Bucket is deleted so remove the finalizer.
	controllerutil.RemoveFinalizer(bucket, v1alpha1.BucketFinalizer)
	return r.Client.Patch(ctx, bucket, client.MergeFrom(originalBucket))

}

// SetupWithManager sets up the controller with the Manager.
func (r BucketReconciler) SetupWithManager(mgr ctrl.Manager) error {
	return ctrl.NewControllerManagedBy(mgr).
		For(&v1alpha1.Bucket{}).
		Complete(r)
<<<<<<< HEAD
}

func (r BucketReconciler) getRoleArn(ctx context.Context) (string, error) {
	logger := log.FromContext(ctx)

	// cluster := &unstructured.Unstructured{}
	// cluster.SetGroupVersionKind(schema.GroupVersionKind{
	// 	Group:   "infrastructure.cluster.x-k8s.io",
	// 	Kind:    "AWSCluster",
	// 	Version: "v1beta2",
	// })

	// err := r.Client.Get(ctx, client.ObjectKey{
	// 	Name:      r.ManagementCluster.Name,
	// 	Namespace: r.ManagementCluster.Namespace,
	// }, cluster)
	// if err != nil {
	// 	logger.Error(err, "Missing management cluster AWSCluster CR")
	// 	return "", errors.WithStack(err)
	// }

	// clusterIdentityName, found, err := unstructured.NestedString(cluster.Object, "spec", "identityRef", "name")
	// if err != nil {
	// 	logger.Error(err, "Identity name is not a string")
	// 	return "", errors.WithStack(err)
	// }
	// if !found || clusterIdentityName == "" {
	// 	logger.Info("Missing identity, skipping")
	// 	return "", errors.New("missing management cluster identify")
	// }

	// clusterIdentity := &unstructured.Unstructured{}
	// clusterIdentity.SetGroupVersionKind(schema.GroupVersionKind{
	// 	Group:   "infrastructure.cluster.x-k8s.io",
	// 	Kind:    "AWSClusterRoleIdentity",
	// 	Version: "v1beta2",
	// })

	// err = r.Client.Get(ctx, client.ObjectKey{
	// 	Name:      clusterIdentityName,
	// 	Namespace: cluster.GetNamespace(),
	// }, clusterIdentity)
	// if err != nil {
	// 	logger.Error(err, "Missing management cluster identity AWSClusterRoleIdentity CR")
	// 	return "", errors.WithStack(err)
	// }

	cluster, err := r.getCluster(ctx)
	if err != nil {
		return "", errors.WithStack(err)
	}

	clusterIdentity, err := r.getClusterIdentity(ctx, cluster)
	if err != nil {
		return "", errors.WithStack(err)
	}

	roleArn, found, err := unstructured.NestedString(clusterIdentity.Object, "spec", "roleARN")
	if err != nil {
		logger.Error(err, "Role arn is not a string")
		return "", errors.WithStack(err)
	}
	if !found {
		return "", errors.New("missing role arn")
	}
	return roleArn, nil
}

// getCluster retrieve the Cluster CR of the related provider
func (r BucketReconciler) getCluster(ctx context.Context) (unstructured.Unstructured, error) {
	logger := log.FromContext(ctx)

	cluster := &unstructured.Unstructured{}
	cluster.SetGroupVersionKind(schema.GroupVersionKind{
		Group:   "infrastructure.cluster.x-k8s.io",
		Kind:    kindCluster[r.ManagementCluster.Provider],
		Version: versionAPICluster[r.ManagementCluster.Provider],
	})

	err := r.Client.Get(ctx, client.ObjectKey{
		Name:      r.ManagementCluster.Name,
		Namespace: r.ManagementCluster.Namespace,
	}, cluster)
	if err != nil {
		logger.Error(err, fmt.Sprintf("Missing management cluster %s CR", kindCluster[r.ManagementCluster.Provider]))
		return unstructured.Unstructured{}, errors.WithStack(err)
	}

	return *cluster, nil
}

// getClusterIdentity retrieve the ClusterIdentity CR of the related provider
func (r BucketReconciler) getClusterIdentity(ctx context.Context, cluster unstructured.Unstructured) (unstructured.Unstructured, error) {
	logger := log.FromContext(ctx)

	clusterIdentityName, found, err := unstructured.NestedString(cluster.Object, "spec", "identityRef", "name")
	if err != nil {
		logger.Error(err, "Identity name is not a string")
		return unstructured.Unstructured{}, errors.WithStack(err)
	}
	if !found || clusterIdentityName == "" {
		logger.Info("Missing identity, skipping")
		return unstructured.Unstructured{}, errors.New("missing management cluster identify")
	}

	clusterIdentity := &unstructured.Unstructured{}
	clusterIdentity.SetGroupVersionKind(schema.GroupVersionKind{
		Group:   "infrastructure.cluster.x-k8s.io",
		Kind:    kindClusterIdentity[r.ManagementCluster.Provider],
		Version: versionAPIClusterIdentity[r.ManagementCluster.Provider],
	})

	err = r.Client.Get(ctx, client.ObjectKey{
		Name:      clusterIdentityName,
		Namespace: cluster.GetNamespace(),
	}, clusterIdentity)
	if err != nil {
		logger.Error(err, fmt.Sprintf("Missing management cluster identity %s CR", kindClusterIdentity[r.ManagementCluster.Provider]))
		return unstructured.Unstructured{}, errors.WithStack(err)
	}

	return *clusterIdentity, nil
}

// getAzureCluster retrieve the data useful for an Azure cluster to be able to create an Azure Client
func (r BucketReconciler) getAzureCluster(ctx context.Context) (cloudazure.AzureCluster, error) {
	cluster, err := r.getCluster(ctx)
	if err != nil {
		return cloudazure.AzureCluster{}, errors.WithStack(err)
	}

	clusterIdentity, err := r.getClusterIdentity(ctx, cluster)
	if err != nil {
		return cloudazure.AzureCluster{}, errors.WithStack(err)
	}

	subscriptionID, found, err := unstructured.NestedString(cluster.Object, "spec", "subscriptionID")
	if !found || err != nil {
		return cloudazure.AzureCluster{}, errors.New("Missing or incorrect subscriptionID")
	}
	typeIdentity, found, err := unstructured.NestedString(clusterIdentity.Object, "spec", "type")
	if !found || err != nil {
		return cloudazure.AzureCluster{}, errors.New("Missing or incorrect identity.type")
	}
	clientID, tenantID, clientSecretName, clientSecretNamespace := "", "", "", ""
	if typeIdentity == "UserAssignedMSI" {
		clientID, found, err = unstructured.NestedString(clusterIdentity.Object, "spec", "clientID")
		if !found || err != nil {
			return cloudazure.AzureCluster{}, errors.New("Missing or incorrect identity.clientID")
		}
	}
	if typeIdentity == "ManualServicePrincipal" {
		tenantID, found, err = unstructured.NestedString(clusterIdentity.Object, "spec", "tenantID")
		if !found || err != nil {
			return cloudazure.AzureCluster{}, errors.New("Missing or incorrect identity.tenantID")
		}
		clientID, found, err = unstructured.NestedString(clusterIdentity.Object, "spec", "clientID")
		if !found || err != nil {
			return cloudazure.AzureCluster{}, errors.New("Missing or incorrect identity.clientID")
		}
		clientSecretName, found, err = unstructured.NestedString(clusterIdentity.Object, "spec", "clientSecret", "name")
		if !found || err != nil {
			return cloudazure.AzureCluster{}, errors.New("Missing or incorrect identity.clientSecret.name")
		}
		clientSecretNamespace, found, err = unstructured.NestedString(clusterIdentity.Object, "spec", "clientSecret", "namespace")
		if !found || err != nil {
			return cloudazure.AzureCluster{}, errors.New("Missing or incorrect identity.clientSecret.namespace")
		}
	}

	var azCluster = cloudazure.AzureCluster{
		SubscriptionID: subscriptionID,
		AzureIdentity: cloudazure.AzureIdentity{
			Type:     typeIdentity,
			TenantID: tenantID,
			ClientID: clientID,
			ClientSecret: cloudazure.ClientSecret{
				Name:      clientSecretName,
				Namespace: clientSecretNamespace,
			},
		},
	}

	return azCluster, nil
=======
>>>>>>> 63074ff2
}<|MERGE_RESOLUTION|>--- conflicted
+++ resolved
@@ -29,7 +29,6 @@
 	"github.com/giantswarm/object-storage-operator/internal/pkg/cluster"
 	"github.com/giantswarm/object-storage-operator/internal/pkg/flags"
 	"github.com/giantswarm/object-storage-operator/internal/pkg/service/objectstorage"
-	cloudazure "github.com/giantswarm/object-storage-operator/internal/pkg/service/objectstorage/cloud/azure"
 )
 
 // BucketReconciler reconciles a Bucket object
@@ -38,26 +37,6 @@
 	cluster.ClusterGetter
 	objectstorage.ObjectStorageServiceFactory
 	flags.ManagementCluster
-}
-
-var kindCluster = map[string]string{
-	"capa": "AWSCluster",
-	"capz": "AzureCluster",
-}
-
-var versionAPICluster = map[string]string{
-	"capa": "v1beta2",
-	"capz": "v1beta1",
-}
-
-var kindClusterIdentity = map[string]string{
-	"capa": "AWSClusterRoleIdentity",
-	"capz": "AZureClusterRoleIdentity",
-}
-
-var versionAPIClusterIdentity = map[string]string{
-	"capa": "v1beta2",
-	"capz": "v1beta1",
 }
 
 //+kubebuilder:rbac:groups=objectstorage.giantswarm.io,resources=buckets,verbs=get;list;watch;create;update;patch;delete
@@ -83,51 +62,17 @@
 
 	logger.WithValues("bucket", bucket.Spec.Name)
 
-<<<<<<< HEAD
-	// Create the correct service implementation based on the provider
-	var objectStorageService objectstorage.ObjectStorageService
-	var accessRoleService objectstorage.AccessRoleService
-	switch r.ManagementCluster.Provider {
-	case "capa":
-		roleArn, err := r.getRoleArn(ctx)
-		if err != nil {
-			return ctrl.Result{}, errors.WithStack(err)
-		}
-
-		objectStorageService, err = r.ObjectStorageServiceFactory.NewS3Service(ctx, logger, roleArn, r.ManagementCluster)
-		if err != nil {
-			return ctrl.Result{}, errors.WithStack(err)
-		}
-		accessRoleService, err = r.ObjectStorageServiceFactory.NewIAMService(ctx, logger, roleArn, r.ManagementCluster)
-		if err != nil {
-			return ctrl.Result{}, errors.WithStack(err)
-		}
-	case "capz":
-		logger.Info("YOUHOU TEST")
-		azureCluster, err := r.getAzureCluster(ctx)
-		if err != nil {
-			return ctrl.Result{}, errors.WithStack(err)
-		}
-		objectStorageService, err = r.ObjectStorageServiceFactory.NewAzureStorageService(ctx, logger, r.Client, azureCluster)
-		if err != nil {
-			return ctrl.Result{}, errors.WithStack(err)
-		}
-		//TODO
-	default:
-		return ctrl.Result{}, errors.New(fmt.Sprintf("unsupported provider %s", r.ManagementCluster.Provider))
-=======
 	cluster, err := r.ClusterGetter.GetCluster(ctx)
 	if err != nil {
 		return ctrl.Result{}, errors.WithStack(err)
 	}
-	objectStorageService, err := r.NewObjectStorageService(ctx, logger, cluster)
+	objectStorageService, err := r.NewObjectStorageService(ctx, logger, cluster, r.Client)
 	if err != nil {
 		return ctrl.Result{}, errors.WithStack(err)
 	}
 	accessRoleService, err := r.NewAccessRoleService(ctx, logger, cluster)
 	if err != nil {
 		return ctrl.Result{}, errors.WithStack(err)
->>>>>>> 63074ff2
 	}
 
 	// Handle deleted clusters
@@ -236,191 +181,4 @@
 	return ctrl.NewControllerManagedBy(mgr).
 		For(&v1alpha1.Bucket{}).
 		Complete(r)
-<<<<<<< HEAD
-}
-
-func (r BucketReconciler) getRoleArn(ctx context.Context) (string, error) {
-	logger := log.FromContext(ctx)
-
-	// cluster := &unstructured.Unstructured{}
-	// cluster.SetGroupVersionKind(schema.GroupVersionKind{
-	// 	Group:   "infrastructure.cluster.x-k8s.io",
-	// 	Kind:    "AWSCluster",
-	// 	Version: "v1beta2",
-	// })
-
-	// err := r.Client.Get(ctx, client.ObjectKey{
-	// 	Name:      r.ManagementCluster.Name,
-	// 	Namespace: r.ManagementCluster.Namespace,
-	// }, cluster)
-	// if err != nil {
-	// 	logger.Error(err, "Missing management cluster AWSCluster CR")
-	// 	return "", errors.WithStack(err)
-	// }
-
-	// clusterIdentityName, found, err := unstructured.NestedString(cluster.Object, "spec", "identityRef", "name")
-	// if err != nil {
-	// 	logger.Error(err, "Identity name is not a string")
-	// 	return "", errors.WithStack(err)
-	// }
-	// if !found || clusterIdentityName == "" {
-	// 	logger.Info("Missing identity, skipping")
-	// 	return "", errors.New("missing management cluster identify")
-	// }
-
-	// clusterIdentity := &unstructured.Unstructured{}
-	// clusterIdentity.SetGroupVersionKind(schema.GroupVersionKind{
-	// 	Group:   "infrastructure.cluster.x-k8s.io",
-	// 	Kind:    "AWSClusterRoleIdentity",
-	// 	Version: "v1beta2",
-	// })
-
-	// err = r.Client.Get(ctx, client.ObjectKey{
-	// 	Name:      clusterIdentityName,
-	// 	Namespace: cluster.GetNamespace(),
-	// }, clusterIdentity)
-	// if err != nil {
-	// 	logger.Error(err, "Missing management cluster identity AWSClusterRoleIdentity CR")
-	// 	return "", errors.WithStack(err)
-	// }
-
-	cluster, err := r.getCluster(ctx)
-	if err != nil {
-		return "", errors.WithStack(err)
-	}
-
-	clusterIdentity, err := r.getClusterIdentity(ctx, cluster)
-	if err != nil {
-		return "", errors.WithStack(err)
-	}
-
-	roleArn, found, err := unstructured.NestedString(clusterIdentity.Object, "spec", "roleARN")
-	if err != nil {
-		logger.Error(err, "Role arn is not a string")
-		return "", errors.WithStack(err)
-	}
-	if !found {
-		return "", errors.New("missing role arn")
-	}
-	return roleArn, nil
-}
-
-// getCluster retrieve the Cluster CR of the related provider
-func (r BucketReconciler) getCluster(ctx context.Context) (unstructured.Unstructured, error) {
-	logger := log.FromContext(ctx)
-
-	cluster := &unstructured.Unstructured{}
-	cluster.SetGroupVersionKind(schema.GroupVersionKind{
-		Group:   "infrastructure.cluster.x-k8s.io",
-		Kind:    kindCluster[r.ManagementCluster.Provider],
-		Version: versionAPICluster[r.ManagementCluster.Provider],
-	})
-
-	err := r.Client.Get(ctx, client.ObjectKey{
-		Name:      r.ManagementCluster.Name,
-		Namespace: r.ManagementCluster.Namespace,
-	}, cluster)
-	if err != nil {
-		logger.Error(err, fmt.Sprintf("Missing management cluster %s CR", kindCluster[r.ManagementCluster.Provider]))
-		return unstructured.Unstructured{}, errors.WithStack(err)
-	}
-
-	return *cluster, nil
-}
-
-// getClusterIdentity retrieve the ClusterIdentity CR of the related provider
-func (r BucketReconciler) getClusterIdentity(ctx context.Context, cluster unstructured.Unstructured) (unstructured.Unstructured, error) {
-	logger := log.FromContext(ctx)
-
-	clusterIdentityName, found, err := unstructured.NestedString(cluster.Object, "spec", "identityRef", "name")
-	if err != nil {
-		logger.Error(err, "Identity name is not a string")
-		return unstructured.Unstructured{}, errors.WithStack(err)
-	}
-	if !found || clusterIdentityName == "" {
-		logger.Info("Missing identity, skipping")
-		return unstructured.Unstructured{}, errors.New("missing management cluster identify")
-	}
-
-	clusterIdentity := &unstructured.Unstructured{}
-	clusterIdentity.SetGroupVersionKind(schema.GroupVersionKind{
-		Group:   "infrastructure.cluster.x-k8s.io",
-		Kind:    kindClusterIdentity[r.ManagementCluster.Provider],
-		Version: versionAPIClusterIdentity[r.ManagementCluster.Provider],
-	})
-
-	err = r.Client.Get(ctx, client.ObjectKey{
-		Name:      clusterIdentityName,
-		Namespace: cluster.GetNamespace(),
-	}, clusterIdentity)
-	if err != nil {
-		logger.Error(err, fmt.Sprintf("Missing management cluster identity %s CR", kindClusterIdentity[r.ManagementCluster.Provider]))
-		return unstructured.Unstructured{}, errors.WithStack(err)
-	}
-
-	return *clusterIdentity, nil
-}
-
-// getAzureCluster retrieve the data useful for an Azure cluster to be able to create an Azure Client
-func (r BucketReconciler) getAzureCluster(ctx context.Context) (cloudazure.AzureCluster, error) {
-	cluster, err := r.getCluster(ctx)
-	if err != nil {
-		return cloudazure.AzureCluster{}, errors.WithStack(err)
-	}
-
-	clusterIdentity, err := r.getClusterIdentity(ctx, cluster)
-	if err != nil {
-		return cloudazure.AzureCluster{}, errors.WithStack(err)
-	}
-
-	subscriptionID, found, err := unstructured.NestedString(cluster.Object, "spec", "subscriptionID")
-	if !found || err != nil {
-		return cloudazure.AzureCluster{}, errors.New("Missing or incorrect subscriptionID")
-	}
-	typeIdentity, found, err := unstructured.NestedString(clusterIdentity.Object, "spec", "type")
-	if !found || err != nil {
-		return cloudazure.AzureCluster{}, errors.New("Missing or incorrect identity.type")
-	}
-	clientID, tenantID, clientSecretName, clientSecretNamespace := "", "", "", ""
-	if typeIdentity == "UserAssignedMSI" {
-		clientID, found, err = unstructured.NestedString(clusterIdentity.Object, "spec", "clientID")
-		if !found || err != nil {
-			return cloudazure.AzureCluster{}, errors.New("Missing or incorrect identity.clientID")
-		}
-	}
-	if typeIdentity == "ManualServicePrincipal" {
-		tenantID, found, err = unstructured.NestedString(clusterIdentity.Object, "spec", "tenantID")
-		if !found || err != nil {
-			return cloudazure.AzureCluster{}, errors.New("Missing or incorrect identity.tenantID")
-		}
-		clientID, found, err = unstructured.NestedString(clusterIdentity.Object, "spec", "clientID")
-		if !found || err != nil {
-			return cloudazure.AzureCluster{}, errors.New("Missing or incorrect identity.clientID")
-		}
-		clientSecretName, found, err = unstructured.NestedString(clusterIdentity.Object, "spec", "clientSecret", "name")
-		if !found || err != nil {
-			return cloudazure.AzureCluster{}, errors.New("Missing or incorrect identity.clientSecret.name")
-		}
-		clientSecretNamespace, found, err = unstructured.NestedString(clusterIdentity.Object, "spec", "clientSecret", "namespace")
-		if !found || err != nil {
-			return cloudazure.AzureCluster{}, errors.New("Missing or incorrect identity.clientSecret.namespace")
-		}
-	}
-
-	var azCluster = cloudazure.AzureCluster{
-		SubscriptionID: subscriptionID,
-		AzureIdentity: cloudazure.AzureIdentity{
-			Type:     typeIdentity,
-			TenantID: tenantID,
-			ClientID: clientID,
-			ClientSecret: cloudazure.ClientSecret{
-				Name:      clientSecretName,
-				Namespace: clientSecretNamespace,
-			},
-		},
-	}
-
-	return azCluster, nil
-=======
->>>>>>> 63074ff2
 }