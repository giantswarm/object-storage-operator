# Changelog

All notable changes to this project will be documented in this file.

The format is based on [Keep a Changelog](https://keepachangelog.com/en/1.0.0/),
and this project adheres to [Semantic Versioning](https://semver.org/spec/v2.0.0.html).

## [Unreleased]

### Changed

<<<<<<< HEAD
- Add `azure.workload.identity/client-id` and `azure.workload.identity/use` labels to service account and deployment resources templates in helm.
=======
- Update Kyverno PolicyExceptions to v2.
>>>>>>> 7433eb2f

## [0.12.0] - 2025-06-26

### Changed

- Added hardcoded Trust Policy for `grafana-postgresql-recovery-test` service account in AWS IAM file.
- **Comprehensive error management improvements**: Migrated from `pkg/errors` to standard library errors and significantly improved error message consistency across the entire codebase:
  - Replaced all `github.com/pkg/errors` usage with standard `fmt.Errorf()` and `%w` verb for error wrapping
  - Removed stack trace logging and merged `logger.Error` + `return err` patterns into single `return fmt.Errorf()` calls
  - Standardized error patterns for consistent debugging experience across all components

## [0.11.0] - 2025-05-12

### Fixed

- Azure: read ClusterIdentity's namespace from Cluster resource

## [0.10.4] - 2025-04-23

### Fixed

- Fix golangci-lint v2 problems.

## [0.10.3] - 2025-03-13

### Changed

- Stop caching helm secrets in the operator to reduce resource usage.
- Use smaller dockerfile to reduce build time as ABS already generates the go binary.

## [0.10.2] - 2025-02-06

### Fixed

- Fix xml output for us-east-1 region as the bucket creation config needs to be empty.

## [0.10.1] - 2025-02-06

### Fixed

- Fix bucket creation in us-east-1.

## [0.10.0] - 2025-01-07

### Changed

- Secure Azure Storage Account by making them private and accessible through an Azure Private Endpoint. This also requires the creation of a private DNS zone and A record.
- Update Kyverno PolicyException to v2beta1.

### Removed

- Remove PSP.

## [0.9.0] - 2024-10-03

### Added

- Add doc and unit tests using github copilot.

### Fixed

- Disable logger development mode to avoid panicking, use zap as logger
- Fix `irsa domain` in China after we migrated the irsa domain to `oidc-pod-identity-v3`.

## [0.8.0] - 2024-07-17

### Added

- ReclaimPolicy added in the Bucket CR to manage the data clean up (retain or delete).
- Add a finalizer on the Azure secret to prevent its deletion.
- Empty all the objects in the S3 bucket in case of bucket deletion.

## [0.7.0] - 2024-06-18

### Changed

- Change azure storage account secret name by using the bucket name instead of the storage account name to not be bothered by azure storage account name limitations (up to 24 characters) which truncates secret name for long bucket names like `giantswarm-glippy-mimir-ruler` which becomes `giantswarmglippymimirrul`. As this rule is unpredictable (depends on the installation name), it is better to fix the name of the secret.

## [0.6.1] - 2024-06-17

### Fixed

- Fix object-storage-operator aws templating by using the root scope when possible.

## [0.6.0] - 2024-06-17

### Changed

- Add support for the region of China.

## [0.5.5] - 2024-05-13

### Fixed

- Add basic tag key sanitization for azure bucket tags as they need to match c# identifiers.

## [0.5.4] - 2024-04-08

### Fixed

- Fix KyvernoPolicyException to apply when podSecurityStandard is enabled.

## [0.5.3] - 2024-03-07

### Fixed

- Fix `ConfigureRole` method while untagging bucket (removing empty value in array creation).

## [0.5.2] - 2024-03-07

### Changed

- Set metrics port in deployment and use it in PodMonitor spec.

## [0.5.1] - 2024-03-06

### Changed

- Update deprecated `targetPort` to `port` in PodMonitor.

## [0.5.0] - 2024-02-15

### Changed

- Change rendering of bucket policies to use template/text instead of a string to be able to add extra bucket access (needed for the mimir ruler)

## [0.4.3] - 2024-01-11

### Fixed

- Fix metrics and probes ports.

## [0.4.2] - 2024-01-11

### Fixed

- Fix listenPort to avoid 8081 already used by `azure-private-endpoint-operator`.

## [0.4.1] - 2024-01-10

### Fixed

- Fix PolicyException and PSP.

## [0.4.0] - 2023-12-06

### Added

- Implement creation of Azure Storage Containers on CAPZ management clusters.

### Changed

- Configure `gsoci.azurecr.io` as the default container image registry.
- Abstract managementcluster (refactoring).
- Enforce encryption in transit for s3 Buckets.

## [0.3.0] - 2023-11-22

### Added

- Add installation additional tags to cloud resources.

## [0.2.1] - 2023-11-13

### Fixed

- Fix issues in networkpolicy.

## [0.2.0] - 2023-11-09

### Added

- Add bucket access role creation in the operator.

## [0.1.0] - 2023-10-31

### Added

- Implement creation of S3 buckets on CAPA management clusters.

[Unreleased]: https://github.com/giantswarm/object-storage-operator/compare/v0.12.0...HEAD
[0.12.0]: https://github.com/giantswarm/object-storage-operator/compare/v0.11.0...v0.12.0
[0.11.0]: https://github.com/giantswarm/object-storage-operator/compare/v0.10.4...v0.11.0
[0.10.4]: https://github.com/giantswarm/object-storage-operator/compare/v0.10.3...v0.10.4
[0.10.3]: https://github.com/giantswarm/object-storage-operator/compare/v0.10.2...v0.10.3
[0.10.2]: https://github.com/giantswarm/object-storage-operator/compare/v0.10.1...v0.10.2
[0.10.1]: https://github.com/giantswarm/object-storage-operator/compare/v0.10.0...v0.10.1
[0.10.0]: https://github.com/giantswarm/object-storage-operator/compare/v0.9.0...v0.10.0
[0.9.0]: https://github.com/giantswarm/object-storage-operator/compare/v0.8.0...v0.9.0
[0.8.0]: https://github.com/giantswarm/object-storage-operator/compare/v0.7.0...v0.8.0
[0.7.0]: https://github.com/giantswarm/object-storage-operator/compare/v0.6.1...v0.7.0
[0.6.1]: https://github.com/giantswarm/object-storage-operator/compare/v0.6.0...v0.6.1
[0.6.0]: https://github.com/giantswarm/object-storage-operator/compare/v0.5.5...v0.6.0
[0.5.5]: https://github.com/giantswarm/object-storage-operator/compare/v0.5.4...v0.5.5
[0.5.4]: https://github.com/giantswarm/object-storage-operator/compare/v0.5.3...v0.5.4
[0.5.3]: https://github.com/giantswarm/object-storage-operator/compare/v0.5.2...v0.5.3
[0.5.2]: https://github.com/giantswarm/object-storage-operator/compare/v0.5.1...v0.5.2
[0.5.1]: https://github.com/giantswarm/object-storage-operator/compare/v0.5.0...v0.5.1
[0.5.0]: https://github.com/giantswarm/object-storage-operator/compare/v0.4.3...v0.5.0
[0.4.3]: https://github.com/giantswarm/object-storage-operator/compare/v0.4.2...v0.4.3
[0.4.2]: https://github.com/giantswarm/object-storage-operator/compare/v0.4.1...v0.4.2
[0.4.1]: https://github.com/giantswarm/object-storage-operator/compare/v0.4.0...v0.4.1
[0.4.0]: https://github.com/giantswarm/object-storage-operator/compare/v0.3.0...v0.4.0
[0.3.0]: https://github.com/giantswarm/object-storage-operator/compare/v0.2.1...v0.3.0
[0.2.1]: https://github.com/giantswarm/object-storage-operator/compare/v0.2.0...v0.2.1
[0.2.0]: https://github.com/giantswarm/object-storage-operator/compare/v0.1.0...v0.2.0
[0.1.0]: https://github.com/giantswarm/object-storage-operator/releases/tag/v0.1.0<|MERGE_RESOLUTION|>--- conflicted
+++ resolved
@@ -9,11 +9,8 @@
 
 ### Changed
 
-<<<<<<< HEAD
 - Add `azure.workload.identity/client-id` and `azure.workload.identity/use` labels to service account and deployment resources templates in helm.
-=======
 - Update Kyverno PolicyExceptions to v2.
->>>>>>> 7433eb2f
 
 ## [0.12.0] - 2025-06-26
 
