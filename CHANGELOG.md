# Changelog

All notable changes to this project will be documented in this file.

The format is based on [Keep a Changelog](https://keepachangelog.com/en/1.0.0/),
and this project adheres to [Semantic Versioning](https://semver.org/spec/v2.0.0.html).

## [Unreleased]

<<<<<<< HEAD
### Changed

- Update Kyverno PolicyException to v2beta1.
=======
## [0.9.0] - 2024-10-03

### Added

- Add doc and unit tests using github copilot.

### Fixed

- Disable logger development mode to avoid panicking, use zap as logger
- Fix `irsa domain` in China after we migrated the irsa domain to `oidc-pod-identity-v3`.

## [0.8.0] - 2024-07-17

### Added

- ReclaimPolicy added in the Bucket CR to manage the data clean up (retain or delete).
- Add a finalizer on the Azure secret to prevent its deletion.
- Empty all the objects in the S3 bucket in case of bucket deletion.

## [0.7.0] - 2024-06-18

### Changed

- Change azure storage account secret name by using the bucket name instead of the storage account name to not be bothered by azure storage account name limitations (up to 24 characters) which truncates secret name for long bucket names like `giantswarm-glippy-mimir-ruler` which becomes `giantswarmglippymimirrul`. As this rule is unpredictable (depends on the installation name), it is better to fix the name of the secret.

## [0.6.1] - 2024-06-17

### Fixed

- Fix object-storage-operator aws templating by using the root scope when possible.

## [0.6.0] - 2024-06-17

### Changed

- Add support for the region of China.

## [0.5.5] - 2024-05-13

### Fixed

- Add basic tag key sanitization for azure bucket tags as they need to match c# identifiers.
>>>>>>> 4356ee69

## [0.5.4] - 2024-04-08

### Fixed

- Fix KyvernoPolicyException to apply when podSecurityStandard is enabled.

## [0.5.3] - 2024-03-07

### Fixed

- Fix `ConfigureRole` method while untagging bucket (removing empty value in array creation).

## [0.5.2] - 2024-03-07

### Changed

- Set metrics port in deployment and use it in PodMonitor spec.

## [0.5.1] - 2024-03-06

### Changed

- Update deprecated `targetPort` to `port` in PodMonitor.

## [0.5.0] - 2024-02-15

### Changed

- Change rendering of bucket policies to use template/text instead of a string to be able to add extra bucket access (needed for the mimir ruler)

## [0.4.3] - 2024-01-11

### Fixed

- Fix metrics and probes ports.

## [0.4.2] - 2024-01-11

### Fixed

- Fix listenPort to avoid 8081 already used by `azure-private-endpoint-operator`.

## [0.4.1] - 2024-01-10

### Fixed

- Fix PolicyException and PSP.

## [0.4.0] - 2023-12-06

### Added

- Implement creation of Azure Storage Containers on CAPZ management clusters.

### Changed

- Configure `gsoci.azurecr.io` as the default container image registry.
- Abstract managementcluster (refactoring).
- Enforce encryption in transit for s3 Buckets.

## [0.3.0] - 2023-11-22

### Added

- Add installation additional tags to cloud resources.

## [0.2.1] - 2023-11-13

### Fixed

- Fix issues in networkpolicy.

## [0.2.0] - 2023-11-09

### Added

- Add bucket access role creation in the operator.

## [0.1.0] - 2023-10-31

### Added

- Implement creation of S3 buckets on CAPA management clusters.

[Unreleased]: https://github.com/giantswarm/object-storage-operator/compare/v0.9.0...HEAD
[0.9.0]: https://github.com/giantswarm/object-storage-operator/compare/v0.8.0...v0.9.0
[0.8.0]: https://github.com/giantswarm/object-storage-operator/compare/v0.7.0...v0.8.0
[0.7.0]: https://github.com/giantswarm/object-storage-operator/compare/v0.6.1...v0.7.0
[0.6.1]: https://github.com/giantswarm/object-storage-operator/compare/v0.6.0...v0.6.1
[0.6.0]: https://github.com/giantswarm/object-storage-operator/compare/v0.5.5...v0.6.0
[0.5.5]: https://github.com/giantswarm/object-storage-operator/compare/v0.5.4...v0.5.5
[0.5.4]: https://github.com/giantswarm/object-storage-operator/compare/v0.5.3...v0.5.4
[0.5.3]: https://github.com/giantswarm/object-storage-operator/compare/v0.5.2...v0.5.3
[0.5.2]: https://github.com/giantswarm/object-storage-operator/compare/v0.5.1...v0.5.2
[0.5.1]: https://github.com/giantswarm/object-storage-operator/compare/v0.5.0...v0.5.1
[0.5.0]: https://github.com/giantswarm/object-storage-operator/compare/v0.4.3...v0.5.0
[0.4.3]: https://github.com/giantswarm/object-storage-operator/compare/v0.4.2...v0.4.3
[0.4.2]: https://github.com/giantswarm/object-storage-operator/compare/v0.4.1...v0.4.2
[0.4.1]: https://github.com/giantswarm/object-storage-operator/compare/v0.4.0...v0.4.1
[0.4.0]: https://github.com/giantswarm/object-storage-operator/compare/v0.3.0...v0.4.0
[0.3.0]: https://github.com/giantswarm/object-storage-operator/compare/v0.2.1...v0.3.0
[0.2.1]: https://github.com/giantswarm/object-storage-operator/compare/v0.2.0...v0.2.1
[0.2.0]: https://github.com/giantswarm/object-storage-operator/compare/v0.1.0...v0.2.0
[0.1.0]: https://github.com/giantswarm/object-storage-operator/releases/tag/v0.1.0<|MERGE_RESOLUTION|>--- conflicted
+++ resolved
@@ -7,11 +7,10 @@
 
 ## [Unreleased]
 
-<<<<<<< HEAD
 ### Changed
 
 - Update Kyverno PolicyException to v2beta1.
-=======
+
 ## [0.9.0] - 2024-10-03
 
 ### Added
@@ -54,7 +53,6 @@
 ### Fixed
 
 - Add basic tag key sanitization for azure bucket tags as they need to match c# identifiers.
->>>>>>> 4356ee69
 
 ## [0.5.4] - 2024-04-08
 
