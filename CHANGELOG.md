--- conflicted
+++ resolved
@@ -9,14 +9,11 @@
 
 ### Changed
 
-<<<<<<< HEAD
 - Added hardcoded Trust Policy for `grafana-postgresql-recovery-test` service account in AWS IAM file.
-=======
 - **Comprehensive error management improvements**: Migrated from `pkg/errors` to standard library errors and significantly improved error message consistency across the entire codebase:
   - Replaced all `github.com/pkg/errors` usage with standard `fmt.Errorf()` and `%w` verb for error wrapping
   - Removed stack trace logging and merged `logger.Error` + `return err` patterns into single `return fmt.Errorf()` calls
   - Standardized error patterns for consistent debugging experience across all components
->>>>>>> b1bcc13b
 
 ## [0.11.0] - 2025-05-12
 
