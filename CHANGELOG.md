--- conflicted
+++ resolved
@@ -7,17 +7,15 @@
 
 ## [Unreleased]
 
-<<<<<<< HEAD
 ### Changed
 
 - Abstract managementcluster (refactoring).
-=======
+
 ## [0.3.0] - 2023-11-22
 
 ### Added
 
 - Add installation additional tags to cloud resources.
->>>>>>> 30931da4
 
 ## [0.2.1] - 2023-11-13
 
