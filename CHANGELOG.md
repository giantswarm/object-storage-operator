--- conflicted
+++ resolved
@@ -7,11 +7,10 @@
 
 ## [Unreleased]
 
-<<<<<<< HEAD
 ### Added
 
 - Add doc and unit tests using github copilot.
-=======
+
 ### Fixed
 
 - Disable logger development mode to avoid panicking, use zap as logger
@@ -96,7 +95,6 @@
 ### Fixed
 
 - Fix PolicyException and PSP.
->>>>>>> da218f81
 
 ## [0.4.0] - 2023-12-06
 
